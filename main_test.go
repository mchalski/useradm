--- conflicted
+++ resolved
@@ -34,10 +34,6 @@
 
 	flag.BoolVar(&runAcceptanceTests, "acceptance-tests", false, "set flag when running acceptance tests")
 	flag.StringVar(&cliArgsRaw, "cli-args", "", "for passing urfave/cli args (single string) when golang flags are specified (avoids conflict)")
-<<<<<<< HEAD
-
-=======
->>>>>>> 0c2b43b1
 }
 
 func TestRunMain(t *testing.T) {
